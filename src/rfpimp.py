"""
A simple library of functions that provide feature importances
for scikit-learn random forest regressors and classifiers.

MIT License
Terence Parr, http://parrt.cs.usfca.edu
Kerem Turgutlu, https://www.linkedin.com/in/kerem-turgutlu-12906b65
"""

import pandas as pd
import numpy as np
import matplotlib.pyplot as plt
import sklearn
from sklearn.ensemble import RandomForestClassifier
from sklearn.ensemble import RandomForestRegressor
from sklearn.ensemble.forest import _generate_unsampled_indices
from sklearn.ensemble import forest
from sklearn.model_selection import cross_val_score
from sklearn.base import clone
from sklearn.metrics import r2_score
<<<<<<< HEAD
from scipy import stats
=======
from sklearn.metrics import f1_score
from sklearn.preprocessing import LabelEncoder
from scipy.stats import spearmanr
>>>>>>> 1b168444
from pandas.api.types import is_numeric_dtype
from matplotlib.colors import ListedColormap
from matplotlib.ticker import FormatStrFormatter
from copy import copy
import warnings
import tempfile
from os import getpid, makedirs
from mpl_toolkits.axes_grid1 import make_axes_locatable
from distutils.version import LooseVersion

GREY = '#444443'


class PimpViz:
    """
    For use with jupyter notebooks, plot_importances returns an instance
    of this class so we display SVG not PNG.
    """
    def __init__(self):
        tmp = tempfile.gettempdir()
        self.svgfilename = tmp+"/PimpViz_"+str(getpid())+".svg"
        plt.tight_layout()
        plt.savefig(self.svgfilename, bbox_inches='tight', pad_inches=0)

    def _repr_svg_(self):
        with open(self.svgfilename, "r", encoding='UTF-8') as f:
            svg = f.read()
        plt.close()
        return svg

    def save(self, filename):
        plt.savefig(filename, bbox_inches='tight', pad_inches=0)

    def view(self):
        plt.show()

    def close(self):
        plt.close()


def importances(model, X_valid, y_valid, features=None, n_samples=5000, sort=True, metric=None, sample_weights = None):
    """
    Compute permutation feature importances for scikit-learn models using
    a validation set.

    Given a Classifier or Regressor in model
    and validation X and y data, return a data frame with columns
    Feature and Importance sorted in reverse order by importance.
    The validation data is needed to compute model performance
    measures (accuracy or R^2). The model is not retrained.

    You can pass in a list with a subset of features interesting to you.
    All unmentioned features will be grouped together into a single meta-feature
    on the graph. You can also pass in a list that has sublists like:
    [['latitude', 'longitude'], 'price', 'bedrooms']. Each string or sublist
    will be permuted together as a feature or meta-feature; the drop in
    overall accuracy of the model is the relative importance.

    The model.score() method is called to measure accuracy drops.

    This version that computes accuracy drops with the validation set
    is much faster than the OOB, cross validation, or drop column
    versions. The OOB version is a less vectorized because it needs to dig
    into the trees to get out of examples. The cross validation and drop column
    versions need to do retraining and are necessarily much slower.

    This function used OOB not validation sets in 1.0.5; switched to faster
    test set version for 1.0.6. (breaking API change)

    :param model: The scikit model fit to training data
    :param X_valid: Data frame with feature vectors of the validation set
    :param y_valid: Series with target variable of validation set
    :param features: The list of features to show in importance graph.
                     These can be strings (column names) or lists of column
                     names. E.g., features = ['bathrooms', ['latitude', 'longitude']].
                     Feature groups can overlap, with features appearing in multiple.
    :param n_samples: How many records of the validation set to use
                      to compute permutation importance. The default is
                      5000, which we arrived at by experiment over a few data sets.
                      As we cannot be sure how all data sets will react,
                      you can pass in whatever sample size you want. Pass in -1
                      to mean entire validation set. Our experiments show that
                      not too many records are needed to get an accurate picture of
                      feature importance.
    :param sort: Whether to sort the resulting importances
    :param metric: Metric in the form of callable(model, X_valid, y_valid, sample_weights) to evaluate for,
                    if not set default's to model.score()
    :param sample_weights: set if a different weighting is required for the validation samples


    return: A data frame with Feature, Importance columns

    SAMPLE CODE

    rf = RandomForestRegressor(n_estimators=100, n_jobs=-1)
    X_train, y_train = ..., ...
    X_valid, y_valid = ..., ...
    rf.fit(X_train, y_train)
    imp = importances(rf, X_valid, y_valid)
    """
    def flatten(features):
        all_features = set()
        for sublist in features:
            if isinstance(sublist, str):
                all_features.add(sublist)
            else:
                for item in sublist:
                    all_features.add(item)
        return all_features

    if features is None:
        # each feature in its own group
        features = X_valid.columns.values
    else:
        req_feature_set = flatten(features)
        model_feature_set = set(X_valid.columns.values)
        # any features left over?
        other_feature_set = model_feature_set.difference(req_feature_set)
        if len(other_feature_set) > 0:
            # if leftovers, we need group together as single new feature
            features.append(list(other_feature_set))

    X_valid, y_valid, sample_weights = sample(X_valid, y_valid, n_samples, sample_weights=sample_weights)
    X_valid = X_valid.copy(deep=False)  # we're modifying columns

    if callable(metric):
        baseline = metric(model, X_valid, y_valid, sample_weights)
    else:
        baseline = model.score(X_valid, y_valid, sample_weights)

    imp = []
    for group in features:
        if isinstance(group, str):
            save = X_valid[group].copy()
            X_valid[group] = np.random.permutation(X_valid[group])
            if callable(metric):
                m = metric(model, X_valid, y_valid, sample_weights)
            else:
                m = model.score(X_valid, y_valid, sample_weights)
            X_valid[group] = save
        else:
            save = {}
            for col in group:
                save[col] = X_valid[col].copy()
            for col in group:
                X_valid[col] = np.random.permutation(X_valid[col])

            if callable(metric):
                m = metric(model, X_valid, y_valid, sample_weights)
            else:
                m = model.score(X_valid, y_valid, sample_weights)
            for col in group:
                X_valid[col] = save[col]
        imp.append(baseline - m)

    # Convert and groups/lists into string column names
    labels = []
    for col in features:
        if isinstance(col, list):
            labels.append('\n'.join(col))
        else:
            labels.append(col)

    I = pd.DataFrame(data={'Feature': labels, 'Importance': np.array(imp)})
    I = I.set_index('Feature')
    if sort:
        I = I.sort_values('Importance', ascending=False)
    return I


def sample(X_valid, y_valid, n_samples, sample_weights=None):
    if n_samples < 0: n_samples = len(X_valid)
    n_samples = min(n_samples, len(X_valid))
    if n_samples < len(X_valid):
        ix = np.random.choice(len(X_valid), n_samples)
        X_valid = X_valid.iloc[ix].copy(deep=False)  # shallow copy
        y_valid = y_valid.iloc[ix].copy(deep=False)
        if sample_weights is not None: sample_weights = sample_weights.iloc[ix].copy(deep=False)
    return X_valid, y_valid, sample_weights


def sample_rows(X, n_samples):
    if n_samples < 0: n_samples = len(X)
    n_samples = min(n_samples, len(X))
    if n_samples < len(X):
        ix = np.random.choice(len(X), n_samples)
        X = X.iloc[ix].copy(deep=False)  # shallow copy
    return X


def oob_importances(rf, X_train, y_train, n_samples=5000):
    """
    Compute permutation feature importances for scikit-learn
    RandomForestClassifier or RandomForestRegressor in arg rf.

    Given training X and y data, return a data frame with columns
    Feature and Importance sorted in reverse order by importance.
    The training data is needed to compute out of bag (OOB)
    model performance measures (accuracy or R^2). The model
    is not retrained.

    By default, sample up to 5000 observations to compute feature importances.

    return: A data frame with Feature, Importance columns

    SAMPLE CODE

    rf = RandomForestRegressor(n_estimators=100, n_jobs=-1, oob_score=True)
    X_train, y_train = ..., ...
    rf.fit(X_train, y_train)
    imp = oob_importances(rf, X_train, y_train)
    """
    if isinstance(rf, RandomForestClassifier):
        return permutation_importances(rf, X_train, y_train, oob_classifier_accuracy, n_samples)
    elif isinstance(rf, RandomForestRegressor):
        return permutation_importances(rf, X_train, y_train, oob_regression_r2_score, n_samples)
    return None


def cv_importances(model, X_train, y_train, k=3):
    """
    Compute permutation feature importances for scikit-learn models using
    k-fold cross-validation (default k=3).

    Given a Classifier or Regressor in model
    and training X and y data, return a data frame with columns
    Feature and Importance sorted in reverse order by importance.
    Cross-validation observations are taken from X_train, y_train.

    The model.score() method is called to measure accuracy drops.

    return: A data frame with Feature, Importance columns

    SAMPLE CODE

    rf = RandomForestRegressor(n_estimators=100, n_jobs=-1)
    X_train, y_train = ..., ...
    rf.fit(X_train, y_train)
    imp = cv_importances(rf, X_train, y_train)
    """
    def score(model):
        cvscore = cross_val_score(
            model,  # which model to use
            X_train, y_train,  # what training data to split up
            cv=k)  # number of folds/chunks
        return np.mean(cvscore)

    X_train = X_train.copy(deep=False)  # shallow copy
    baseline = score(model)
    imp = []
    for col in X_train.columns:
        save = X_train[col].copy()
        X_train[col] = np.random.permutation(X_train[col])
        m = score(model)
        X_train[col] = save
        imp.append(baseline - m)

    I = pd.DataFrame(data={'Feature': X_train.columns, 'Importance': np.array(imp)})
    I = I.set_index('Feature')
    I = I.sort_values('Importance', ascending=False)
    return I


def permutation_importances(rf, X_train, y_train, metric, n_samples=5000):
    imp = permutation_importances_raw(rf, X_train, y_train, metric, n_samples)
    I = pd.DataFrame(data={'Feature':X_train.columns, 'Importance':imp})
    I = I.set_index('Feature')
    I = I.sort_values('Importance', ascending=False)
    return I


def dropcol_importances(model, X_train, y_train, X_valid=None, y_valid=None, metric=None, sample_weights=None):
    """
    Compute drop-column feature importances for scikit-learn.

    Given a classifier or regression in model
    and training X and y data, return a data frame with columns
    Feature and Importance sorted in reverse order by importance.

    A clone of model is trained once to get the baseline score and then
    again, once per feature to compute the drop in either the model's .score() output
    or a custom metric callable in the form of metric(model, X_valid, y_valid).
    In case of a custom metric the X_valid and y_valid parameters should be set.

    return: A data frame with Feature, Importance columns

    SAMPLE CODE

    rf = RandomForestRegressor(n_estimators=100, n_jobs=-1)
    X_train, y_train = ..., ...
    rf.fit(X_train, y_train)
    imp = dropcol_importances(rf, X_train, y_train)
    """
    if X_valid is None: X_valid = X_train
    if y_valid is None: y_valid = y_train
    model_ = clone(model)
    model_.random_state = 999
    model_.fit(X_train, y_train)
    if callable(metric):
        baseline = metric(model_, X_valid, y_valid, sample_weights)
    else:
        baseline = model_.score(X_valid, y_valid, sample_weights)
    imp = []
    for col in X_train.columns:
        model_ = clone(model)
        model_.random_state = 999
        model_.fit(X_train.drop(col,axis=1), y_train)
        if callable(metric):
            s = metric(model_, X_valid.drop(col,axis=1), y_valid, sample_weights)
        else:
            s = model_.score(X_valid.drop(col,axis=1), y_valid, sample_weights)
        drop_in_score = baseline - s
        imp.append(drop_in_score)
    imp = np.array(imp)
    I = pd.DataFrame(data={'Feature':X_train.columns, 'Importance':imp})
    I = I.set_index('Feature')
    I = I.sort_values('Importance', ascending=False)
    return I


def oob_dropcol_importances(rf, X_train, y_train):
    """
    Compute drop-column feature importances for scikit-learn.

    Given a RandomForestClassifier or RandomForestRegressor in rf
    and training X and y data, return a data frame with columns
    Feature and Importance sorted in reverse order by importance.

    A clone of rf is trained once to get the baseline score and then
    again, once per feature to compute the drop in out of bag (OOB)
    score.

    return: A data frame with Feature, Importance columns

    SAMPLE CODE

    rf = RandomForestRegressor(n_estimators=100, n_jobs=-1, oob_score=True)
    X_train, y_train = ..., ...
    rf.fit(X_train, y_train)
    imp = oob_dropcol_importances(rf, X_train, y_train)
    """
    rf_ = clone(rf)
    rf_.random_state = 999
    rf_.oob_score = True
    rf_.fit(X_train, y_train)
    baseline = rf_.oob_score_
    imp = []
    for col in X_train.columns:
        rf_ = clone(rf)
        rf_.random_state = 999
        rf_.oob_score = True
        rf_.fit(X_train.drop(col, axis=1), y_train)
        drop_in_score = baseline - rf_.oob_score_
        imp.append(drop_in_score)
    imp = np.array(imp)
    I = pd.DataFrame(data={'Feature':X_train.columns, 'Importance':imp})
    I = I.set_index('Feature')
    I = I.sort_values('Importance', ascending=False)
    return I


def importances_raw(rf, X_train, y_train, n_samples=5000):
    if isinstance(rf, RandomForestClassifier):
        return permutation_importances_raw(rf, X_train, y_train, oob_classifier_accuracy, n_samples)
    elif isinstance(rf, RandomForestRegressor):
        return permutation_importances_raw(rf, X_train, y_train, oob_regression_r2_score, n_samples)
    return None


def permutation_importances_raw(rf, X_train, y_train, metric, n_samples=5000):
    """
    Return array of importances from pre-fit rf; metric is function
    that measures accuracy or R^2 or similar. This function
    works for regressors and classifiers.
    """
    X_sample, y_sample, _ = sample(X_train, y_train, n_samples)

    if not hasattr(rf, 'estimators_'):
        rf.fit(X_sample, y_sample)

    baseline = metric(rf, X_sample, y_sample)
    X_train = X_sample.copy(deep=False) # shallow copy
    y_train = y_sample
    imp = []
    for col in X_train.columns:
        save = X_train[col].copy()
        X_train[col] = np.random.permutation(X_train[col])
        m = metric(rf, X_train, y_train)
        X_train[col] = save
        drop_in_metric = baseline - m
        imp.append(drop_in_metric)
    return np.array(imp)


def _get_unsampled_indices(tree, n_samples):
    """
    An interface to get unsampled indices regardless of sklearn version.
    """
    if LooseVersion(sklearn.__version__) >= LooseVersion("0.22"):
        # Version 0.22 or newer uses 3 arguments.
        from sklearn.ensemble.forest import _get_n_samples_bootstrap
        n_samples_bootstrap = _get_n_samples_bootstrap(n_samples, n_samples)
        return _generate_unsampled_indices(tree.random_state, n_samples, n_samples_bootstrap)
    else:
        # Version 0.21 or older uses only two arguments.
        return _generate_unsampled_indices(tree.random_state, n_samples)


def oob_classifier_accuracy(rf, X_train, y_train):
    """
    Compute out-of-bag (OOB) accuracy for a scikit-learn random forest
    classifier. We learned the guts of scikit's RF from the BSD licensed
    code:

    https://github.com/scikit-learn/scikit-learn/blob/a24c8b46/sklearn/ensemble/forest.py#L425
    """
    X = X_train.values
    y = y_train.values

    n_samples = len(X)
    n_classes = len(np.unique(y))
    predictions = np.zeros((n_samples, n_classes))
    for tree in rf.estimators_:
        unsampled_indices = _get_unsampled_indices(tree, n_samples)
        tree_preds = tree.predict_proba(X[unsampled_indices, :])
        predictions[unsampled_indices] += tree_preds

    predicted_class_indexes = np.argmax(predictions, axis=1)
    predicted_classes = [rf.classes_[i] for i in predicted_class_indexes]

    oob_score = np.mean(y == predicted_classes)
    return oob_score


def oob_classifier_f1_score(rf, X_train, y_train):
    """
    Compute out-of-bag (OOB) f1 score for a scikit-learn random forest
    classifier. We learned the guts of scikit's RF from the BSD licensed
    code:

    https://github.com/scikit-learn/scikit-learn/blob/a24c8b46/sklearn/ensemble/forest.py#L425
    """
    X = X_train.values
    y = y_train.values

    n_samples = len(X)
    n_classes = len(np.unique(y))
    predictions = np.zeros((n_samples, n_classes))
    for tree in rf.estimators_:
        unsampled_indices = _get_unsampled_indices(tree, n_samples)
        tree_preds = tree.predict_proba(X[unsampled_indices, :])
        predictions[unsampled_indices] += tree_preds

    predicted_class_indexes = np.argmax(predictions, axis=1)
    predicted_classes = [rf.classes_[i] for i in predicted_class_indexes]

    oob_score = f1_score(y, predicted_classes, average='macro')
    return oob_score


def oob_regression_r2_score(rf, X_train, y_train):
    """
    Compute out-of-bag (OOB) R^2 for a scikit-learn random forest
    regressor. We learned the guts of scikit's RF from the BSD licensed
    code:

    https://github.com/scikit-learn/scikit-learn/blob/a24c8b46/sklearn/ensemble/forest.py#L702
    """
    X = X_train.values if isinstance(X_train, pd.DataFrame) else X_train
    y = y_train.values if isinstance(y_train, pd.Series) else y_train

    n_samples = len(X)
    predictions = np.zeros(n_samples)
    n_predictions = np.zeros(n_samples)
    for tree in rf.estimators_:
        unsampled_indices = _get_unsampled_indices(tree, n_samples)
        tree_preds = tree.predict(X[unsampled_indices, :])
        predictions[unsampled_indices] += tree_preds
        n_predictions[unsampled_indices] += 1

    if (n_predictions == 0).any():
        warnings.warn("Too few trees; some variables do not have OOB scores.")
        n_predictions[n_predictions == 0] = 1

    predictions /= n_predictions

    oob_score = r2_score(y, predictions)
    return oob_score


def stemplot_importances(df_importances,
                         yrot=0,
                         label_fontsize=10,
                         width=4,
                         minheight=1.5,
                         vscale=1.0,
                         imp_range=(-.002, .15),
                         color='#375FA5',
                         bgcolor=None,  # seaborn uses '#F1F8FE'
                         xtick_precision=2,
                         title=None):
    GREY = '#444443'
    I = df_importances
    unit = 1

    imp = I.Importance.values
    mindrop = np.min(imp)
    maxdrop = np.max(imp)
    imp_padding = 0.002
    imp_range = (min(imp_range[0], mindrop - imp_padding), max(imp_range[1], maxdrop))

    barcounts = np.array([f.count('\n')+1 for f in I.index])
    N = np.sum(barcounts)
    ymax = N * unit
    # print(f"barcounts {barcounts}, N={N}, ymax={ymax}")
    height = max(minheight, ymax * .27 * vscale)

    plt.close()
    fig = plt.figure(figsize=(width,height))
    ax = plt.gca()
    ax.set_xlim(*imp_range)
    ax.set_ylim(0,ymax)
    ax.spines['top'].set_linewidth(.3)
    ax.spines['right'].set_linewidth(.3)
    ax.spines['left'].set_linewidth(.3)
    ax.spines['bottom'].set_linewidth(.3)
    if bgcolor:
        ax.set_facecolor(bgcolor)

    yloc = []
    y = barcounts[0]*unit / 2
    yloc.append(y)
    for i in range(1,len(barcounts)):
        wprev = barcounts[i-1]
        w = barcounts[i]
        y += (wprev + w)/2 * unit
        yloc.append(y)
    yloc = np.array(yloc)
    ax.xaxis.set_major_formatter(FormatStrFormatter(f'%.{xtick_precision}f'))
    ax.set_xticks([maxdrop, imp_range[1]])
    ax.tick_params(labelsize=label_fontsize, labelcolor=GREY)
    ax.invert_yaxis()  # labels read top-to-bottom
    if title:
        ax.set_title(title, fontsize=label_fontsize+1, fontname="Arial", color=GREY)

    plt.hlines(y=yloc, xmin=imp_range[0], xmax=imp, lw=barcounts*1.2, color=color)
    for i in range(len(I.index)):
        plt.plot(imp[i], yloc[i], "o", color=color, markersize=barcounts[i]+2)
    ax.set_yticks(yloc)
    ax.set_yticklabels(I.index, fontdict={'verticalalignment': 'center'})
    plt.tick_params(
        pad=0,
        axis='y',
        which='both',
        left=False)

    # rotate y-ticks
    if yrot is not None:
        plt.yticks(rotation=yrot)

    plt.tight_layout()

    return PimpViz()


def plot_importances(df_importances,
                     yrot=0,
                     label_fontsize=10,
                     width=4,
                     minheight=1.5,
                     vscale=1,
                     imp_range=(-.002, .15),
                     color='#D9E6F5',
                     bgcolor=None,  # seaborn uses '#F1F8FE'
                     xtick_precision=2,
                     title=None,
                     ax=None):
    """
    Given an array or data frame of importances, plot a horizontal bar chart
    showing the importance values.

    :param df_importances: A data frame with Feature, Importance columns
    :type df_importances: pd.DataFrame
    :param width: Figure width in default units (inches I think). Height determined
                  by number of features.
    :type width: int
    :param minheight: Minimum plot height in default matplotlib units (inches?)
    :type minheight: float
    :param vscale: Scale vertical plot (default .25) to make it taller
    :type vscale: float
    :param label_fontsize: Font size for feature names and importance values
    :type label_fontsize: int
    :param yrot: Degrees to rotate feature (Y axis) labels
    :type yrot: int
    :param label_fontsize:  The font size for the column names and x ticks
    :type label_fontsize:  int
    :param scalefig: Scale width and height of image (widthscale,heightscale)
    :type scalefig: 2-tuple of floats
    :param xtick_precision: How many digits after decimal for importance values.
    :type xtick_precision: int
    :param xtick_precision: Title of plot; set to None to avoid.
    :type xtick_precision: string
    :param ax: Matplotlib "axis" to plot into
    :return: None

    SAMPLE CODE

    rf = RandomForestRegressor(n_estimators=100, n_jobs=-1, oob_score=True)
    X_train, y_train = ..., ...
    rf.fit(X_train, y_train)
    imp = importances(rf, X_test, y_test)
    viz = plot_importances(imp)
    viz.save('file.svg')
    viz.save('file.pdf')
    viz.view() # or just viz in notebook
    """
    I = df_importances
    unit = 1
    ypadding = .1

    imp = I.Importance.values
    mindrop = np.min(imp)
    maxdrop = np.max(imp)
    imp_padding = 0.002
    imp_range = (min(imp_range[0], mindrop - imp_padding), max(imp_range[1], maxdrop + imp_padding))

    barcounts = np.array([f.count('\n')+1 for f in I.index])
    N = np.sum(barcounts)
    ymax = N * unit + len(I.index) * ypadding + ypadding
    # print(f"barcounts {barcounts}, N={N}, ymax={ymax}")
    height = max(minheight, ymax * .2 * vscale)

    if ax is None:
        plt.close()
        fig, ax = plt.subplots(1,1,figsize=(width,height))
    ax.set_xlim(*imp_range)
    ax.set_ylim(0,ymax)
    ax.spines['top'].set_linewidth(.3)
    ax.spines['right'].set_linewidth(.3)
    ax.spines['left'].set_linewidth(.3)
    ax.spines['bottom'].set_linewidth(.3)
    if bgcolor:
        ax.set_facecolor(bgcolor)

    yloc = []
    y = barcounts[0]*unit / 2 + ypadding
    yloc.append(y)
    for i in range(1,len(barcounts)):
        wprev = barcounts[i-1]
        w = barcounts[i]
        y += (wprev + w)/2 * unit + ypadding
        yloc.append(y)
    yloc = np.array(yloc)
    ax.xaxis.set_major_formatter(FormatStrFormatter(f'%.{xtick_precision}f'))
    # too close to show both max and right edge?
    if maxdrop/imp_range[1] > 0.9 or maxdrop < 0.02:
        ax.set_xticks([0, imp_range[1]])
    else:
        ax.set_xticks([0, maxdrop, imp_range[1]])
    ax.tick_params(labelsize=label_fontsize, labelcolor=GREY)
    ax.invert_yaxis()  # labels read top-to-bottom
    if title:
        ax.set_title(title, fontsize=label_fontsize+1, fontname="Arial", color=GREY)

    barcontainer = ax.barh(y=yloc, width=imp,
                           height=barcounts*unit,
                           tick_label=I.index,
                           color=color, align='center')

    # Alter appearance of each bar
    for rect in barcontainer.patches:
            rect.set_linewidth(.5)
            rect.set_edgecolor(GREY)

    # rotate y-ticks
    if yrot is not None:
        ax.tick_params(labelrotation=yrot)

    return PimpViz()


def oob_dependences(rf, X_train, n_samples=5000):
    """
    Given a random forest model, rf, and training observation independent
    variables in X_train (a dataframe), compute the OOB R^2 score using each var
    as a dependent variable. We retrain rf for each var.    Only numeric columns are considered.

    By default, sample up to 5000 observations to compute feature dependencies.

    :return: Return a DataFrame with Feature/Dependence values for each variable. Feature is the dataframe index.
    """
    numcols = [col for col in X_train if is_numeric_dtype(X_train[col])]

    X_train = sample_rows(X_train, n_samples)

    df_dep = pd.DataFrame(columns=['Feature','Dependence'])
    df_dep = df_dep.set_index('Feature')
    for col in numcols:
        X, y = X_train.drop(col, axis=1), X_train[col]
        rf.fit(X, y)
        df_dep.loc[col] = rf.oob_score_
    df_dep = df_dep.sort_values('Dependence', ascending=False)
    return df_dep


def feature_dependence_matrix(X_train,
                              rfrmodel=RandomForestRegressor(n_estimators=50, oob_score=True),
                              rfcmodel=RandomForestClassifier(n_estimators=50, oob_score=True),
                              cat_count=20,
                              zero=0.001,
                              sort_by_dependence=False,
                              n_samples=5000):
    """
    Given training observation independent variables in X_train (a dataframe),
    compute the feature importance using each var as a dependent variable using
    a RandomForestRegressor or RandomForestClassifier. A RandomForestClassifer is 
    used when the number of the unique values for the dependent variable is less or 
    equal to the cat_count arg. We retrain a random forest for each var as target 
    using the others as independent vars. Only numeric columns are considered.

    By default, sample up to 5000 observations to compute feature dependencies.

    If feature importance is less than zero arg, force to 0. Force all negatives to 0.0.
    Clip to 1.0 max. (Some importances could come back > 1.0 because removing that
    feature sends R^2 very negative.)

    :return: a non-symmetric data frame with the dependence matrix where each row is the importance of each var to the row's var used as a model target.
    """
    numeric_cols = [col for col in X_train if is_numeric_dtype(X_train[col])]

    cat_cols = [col for col in numeric_cols if X_train[col].value_counts().count() <= cat_count]
    cat_cols_le = [col for col in cat_cols if X_train[col].dtypes == 'float' ]
    for col in cat_cols_le:
        le = LabelEncoder()
        X_train[col] = le.fit_transform(X_train[col])

    X_train = sample_rows(X_train, n_samples)

    df_dep = pd.DataFrame(index=X_train.columns, columns=['Dependence']+X_train.columns.tolist())
    for i,col in enumerate(numeric_cols):
        X, y = X_train.drop(col, axis=1), X_train[col]
        if col in cat_cols:
            rf = clone(rfcmodel)
            rf.fit(X,y)
            imp = permutation_importances_raw(rf, X, y, oob_classifier_f1_score, n_samples)
        else:
            rf = clone(rfrmodel)
            rf.fit(X,y)
            imp = permutation_importances_raw(rf, X, y, oob_regression_r2_score, n_samples)
        """
        Some RandomForestRegressor importances could come back > 1.0 because removing
        that feature sends R^2 very negative. Clip them at 1.0.  Also, features with 
        negative importance means that taking them out helps predict but we don't care
        about that here. We want to know which features are collinear/predictive. Clip
        at 0.0.
        """
        imp = np.clip(imp, a_min=0.0, a_max=1.0)
        imp[imp<zero] = 0.0
        imp = np.insert(imp, i, 1.0)
        df_dep.iloc[i] = np.insert(imp, 0, rf.oob_score_) # add overall dependence

    if sort_by_dependence:
        return df_dep.sort_values('Dependence', ascending=False)
    return df_dep


def plot_dependence_heatmap(D,
                            color_threshold=0.6,
                            threshold=0.03,
                            cmap=None,
                            figsize=None,
                            value_fontsize=8,
                            label_fontsize=9,
                            precision=2,
                            xrot=70,
                            grid=True):
    depdata = D.values.astype(float)

    ncols, nrows = depdata.shape
    if figsize:
        fig = plt.figure(figsize=figsize)
    colnames = list(D.columns.values)
    colnames[0] = "$\\bf "+colnames[0]+"$" # bold Dependence word
    plt.xticks(range(len(colnames)), colnames, rotation=xrot, horizontalalignment='right',
               fontsize=label_fontsize, color=GREY)
    plt.yticks(range(len(colnames[1:])), colnames[1:], verticalalignment='center',
               fontsize=label_fontsize, color=GREY)
    if cmap is None:
        cw = plt.get_cmap('coolwarm')
        cmap = ListedColormap([cw(x) for x in np.arange(color_threshold, .85, 0.01)])
    elif isinstance(cmap, str):
        cmap = plt.get_cmap(cmap)
    cm = copy(cmap)
    cm.set_under(color='white')

    for x in range(ncols):
        for y in range(nrows):
            if (x+1) == y or depdata[x,y]<threshold:
                depdata[x,y] = 0

    if grid:
        plt.grid(True, which='major', alpha=.25)

    im = plt.imshow(depdata, cmap=cm, vmin=color_threshold, vmax=1.0, aspect='equal')
    cb = plt.colorbar(im,
                      fraction=0.046,
                      pad=0.04,
                      ticks=[color_threshold,color_threshold+(1-color_threshold)/2,1.0])
    cb.ax.tick_params(labelsize=label_fontsize, labelcolor=GREY, pad=0)
    cb.outline.set_edgecolor('white')

    plt.axvline(x=.5, lw=1, color=GREY)

    for x in range(ncols):
        for y in range(nrows):
            if (x+1) == y:
                plt.annotate('x', xy=(y, x),
                             horizontalalignment='center',
                             verticalalignment='center',
                             fontsize=value_fontsize, color=GREY)
            if (x+1) != y and not np.isclose(round(depdata[x, y],precision), 0.0):
                plt.annotate(myround(depdata[x, y], precision), xy=(y, x),
                             horizontalalignment='center',
                             verticalalignment='center',
                             fontsize=value_fontsize, color=GREY)
    plt.tick_params(pad=0, axis='x', which='both')

    ax = plt.gca()
    ax.spines['top'].set_linewidth(.3)
    ax.spines['right'].set_linewidth(.3)
    ax.spines['left'].set_linewidth(1)
    ax.spines['left'].set_edgecolor(GREY)
    ax.spines['bottom'].set_linewidth(.3)

    plt.tight_layout()
    return PimpViz()


def get_feature_corr(df, method="spearman"):
    if isinstance(df, pd.DataFrame):
        return df.corr(method=method).values
    elif method == "spearman":
        return stats.spearmanr(df).correlation
    elif method == "pearson":
        return np.corrcoef(df)
    else:
        raise ValueError("unsupported correlation method")


def feature_corr_matrix(df):
    """
    Return the Spearman's rank-order correlation between all pairs
    of features as a matrix with feature names as index and column names.
    The diagonal will be all 1.0 as features are self correlated.

    Spearman's correlation is the same thing as converting two variables
    to rank values and then running a standard Pearson's correlation
    on those ranked variables. Spearman's is nonparametric and does not
    assume a linear relationship between the variables; it looks for
    monotonic relationships.

    :param df_train: dataframe containing features as columns, and
                     without the target variable.
    :return: a data frame with the correlation matrix
    """
    corr = np.round(get_feature_corr(df), 4)
    df_corr = pd.DataFrame(data=corr, index=df.columns, columns=df.columns)
    return df_corr


def plot_corr_heatmap(df,
                      color_threshold=0.6,
                      cmap=None,
                      figsize=None,
                      value_fontsize=8,
                      label_fontsize=9,
                      precision=2,
                      xrot=80):
    """
    Display the feature spearman's correlation matrix as a heatmap with
    any abs(value)>color_threshold appearing with background color.

    Spearman's correlation is the same thing as converting two variables
    to rank values and then running a standard Pearson's correlation
    on those ranked variables. Spearman's is nonparametric and does not
    assume a linear relationship between the variables; it looks for
    monotonic relationships.

    SAMPLE CODE

    from rfpimp import plot_corr_heatmap
    viz = plot_corr_heatmap(df_train, save='/tmp/corrheatmap.svg',
                      figsize=(7,5), label_fontsize=13, value_fontsize=11)
    viz.view() # or just viz in notebook
    """
    corr = get_feature_corr(df)
    if len(corr.shape) == 0:
        corr = np.array([[1.0, corr],
                         [corr, 1.0]])

    filtered = copy(corr)
    filtered = np.abs(filtered)  # work with abs but display negatives later
    mask = np.ones_like(corr)
    filtered[np.tril_indices_from(mask)] = -9999

    if cmap is None:
        cw = plt.get_cmap('coolwarm')
        cmap = ListedColormap([cw(x) for x in np.arange(color_threshold, .85, 0.01)])
    elif isinstance(cmap, str):
        cmap = plt.get_cmap(cmap)
    cm = copy(cmap)
    cm.set_under(color='white')

    if figsize:
        plt.figure(figsize=figsize)
    im = plt.imshow(filtered, cmap=cm, vmin=color_threshold, vmax=1, aspect='equal')

    width, height = filtered.shape
    for x in range(width):
        for y in range(height):
            if x == y:
                plt.annotate('x', xy=(y, x),
                             horizontalalignment='center',
                             verticalalignment='center',
                             fontsize=value_fontsize, color=GREY)
            if x < y:
                plt.annotate(myround(corr[x, y], precision), xy=(y, x),
                             horizontalalignment='center',
                             verticalalignment='center',
                             fontsize=value_fontsize, color=GREY)

    cb = plt.colorbar(im, fraction=0.046, pad=0.04, ticks=[color_threshold, color_threshold + (1 - color_threshold) / 2, 1.0])
    cb.ax.tick_params(labelsize=label_fontsize, labelcolor=GREY, )
    cb.outline.set_edgecolor('white')
    plt.xticks(range(width), df.columns, rotation=xrot, horizontalalignment='right',
               fontsize=label_fontsize, color=GREY)
    plt.yticks(range(width), df.columns, verticalalignment='center',
               fontsize=label_fontsize, color=GREY)

    ax = plt.gca()
    ax.spines['top'].set_linewidth(.3)
    ax.spines['right'].set_linewidth(.3)
    ax.spines['left'].set_linewidth(.3)
    ax.spines['bottom'].set_linewidth(.3)

    plt.tight_layout()
    return PimpViz()


def rfnnodes(rf):
    """Return the total number of decision and leaf nodes in all trees of the forest."""
    return sum(t.tree_.node_count for t in rf.estimators_)


def dectree_max_depth(tree):
    """
    Return the max depth of this tree in terms of how many nodes; a single
    root node gives height 1.
    """
    children_left = tree.children_left
    children_right = tree.children_right

    def walk(node_id):
        if (children_left[node_id] != children_right[node_id]): # decision node
            left_max = 1 + walk(children_left[node_id])
            right_max = 1 + walk(children_right[node_id])
            return max(left_max, right_max)
        else:  # leaf
            return 1

    root_node_id = 0
    return walk(root_node_id)


def rfmaxdepths(rf):
    """
    Return the max depth of all trees in rf forest in terms of how many nodes
    (a single root node for a single tree gives height 1)
    """
    return [dectree_max_depth(t.tree_) for t in rf.estimators_]


def jeremy_trick_RF_sample_size(n):
    # Jeremy's trick; hmm.. this won't work as a separate function?
    # def batch_size_for_node_splitting(rs, n_samples):
    #     forest.check_random_state(rs).randint(0, n_samples, 20000)
    # forest._generate_sample_indices = batch_size_for_node_splitting
    forest._generate_sample_indices = \
        (lambda rs, n_samples: forest.check_random_state(rs).randint(0, n_samples, n))

def jeremy_trick_reset_RF_sample_size():
    forest._generate_sample_indices = (lambda rs, n_samples:
        forest.check_random_state(rs).randint(0, n_samples, n_samples))

def myround(v,ndigits=2):
    if np.isclose(v, 0.0):
        return "0"
    return format(v, '.' + str(ndigits) + 'f')<|MERGE_RESOLUTION|>--- conflicted
+++ resolved
@@ -18,13 +18,9 @@
 from sklearn.model_selection import cross_val_score
 from sklearn.base import clone
 from sklearn.metrics import r2_score
-<<<<<<< HEAD
-from scipy import stats
-=======
 from sklearn.metrics import f1_score
 from sklearn.preprocessing import LabelEncoder
-from scipy.stats import spearmanr
->>>>>>> 1b168444
+from scipy import stats
 from pandas.api.types import is_numeric_dtype
 from matplotlib.colors import ListedColormap
 from matplotlib.ticker import FormatStrFormatter
