"""
A simple library of functions that provide feature importances
for scikit-learn random forest regressors and classifiers.

MIT License
Terence Parr, http://parrt.cs.usfca.edu
Kerem Turgutlu, https://www.linkedin.com/in/kerem-turgutlu-12906b65
"""

from distutils.version import LooseVersion
import pandas as pd
import numpy as np
import matplotlib.pyplot as plt
import sklearn
from sklearn.ensemble import RandomForestClassifier
from sklearn.ensemble import RandomForestRegressor
<<<<<<< HEAD
from sklearn.ensemble._forest import _generate_unsampled_indices
=======

if LooseVersion(sklearn.__version__) >= LooseVersion("0.24"):
    # In sklearn version 0.24, forest module changed to be private.
    from sklearn.ensemble._forest import _generate_unsampled_indices
    from sklearn.ensemble import _forest as forest
else:
    # Before sklearn version 0.24, forest was public, supporting this.
    from sklearn.ensemble.forest import _generate_unsampled_indices
    from sklearn.ensemble import forest

>>>>>>> bd20fc05
from sklearn.model_selection import cross_val_score
from sklearn.base import clone
from sklearn.metrics import r2_score
from sklearn.metrics import f1_score
from sklearn.preprocessing import LabelEncoder
from scipy import stats
from pandas.api.types import is_numeric_dtype
from matplotlib.colors import ListedColormap
from matplotlib.ticker import FormatStrFormatter
from copy import copy
import warnings
import tempfile
from os import getpid, makedirs
from mpl_toolkits.axes_grid1 import make_axes_locatable


GREY = '#444443'


class PimpViz:
    """
    For use with jupyter notebooks, plot_importances returns an instance
    of this class so we display SVG not PNG.
    """
    def __init__(self):
        tmp = tempfile.gettempdir()
        self.svgfilename = tmp+"/PimpViz_"+str(getpid())+".svg"
        plt.tight_layout()
        plt.savefig(self.svgfilename, bbox_inches='tight', pad_inches=0)

    def _repr_svg_(self):
        with open(self.svgfilename, "r", encoding='UTF-8') as f:
            svg = f.read()
        plt.close()
        return svg

    def save(self, filename):
        plt.savefig(filename, bbox_inches='tight', pad_inches=0)

    def view(self):
        plt.show()

    def close(self):
        plt.close()


def importances(model, X_valid, y_valid, features=None, n_samples=5000, sort=True, metric=None, sample_weights = None):
    """
    Compute permutation feature importances for scikit-learn models using
    a validation set.

    Given a Classifier or Regressor in model
    and validation X and y data, return a data frame with columns
    Feature and Importance sorted in reverse order by importance.
    The validation data is needed to compute model performance
    measures (accuracy or R^2). The model is not retrained.

    You can pass in a list with a subset of features interesting to you.
    All unmentioned features will be grouped together into a single meta-feature
    on the graph. You can also pass in a list that has sublists like:
    [['latitude', 'longitude'], 'price', 'bedrooms']. Each string or sublist
    will be permuted together as a feature or meta-feature; the drop in
    overall accuracy of the model is the relative importance.

    The model.score() method is called to measure accuracy drops.

    This version that computes accuracy drops with the validation set
    is much faster than the OOB, cross validation, or drop column
    versions. The OOB version is a less vectorized because it needs to dig
    into the trees to get out of examples. The cross validation and drop column
    versions need to do retraining and are necessarily much slower.

    This function used OOB not validation sets in 1.0.5; switched to faster
    test set version for 1.0.6. (breaking API change)

    :param model: The scikit model fit to training data
    :param X_valid: Data frame with feature vectors of the validation set
    :param y_valid: Series with target variable of validation set
    :param features: The list of features to show in importance graph.
                     These can be strings (column names) or lists of column
                     names. E.g., features = ['bathrooms', ['latitude', 'longitude']].
                     Feature groups can overlap, with features appearing in multiple.
    :param n_samples: How many records of the validation set to use
                      to compute permutation importance. The default is
                      5000, which we arrived at by experiment over a few data sets.
                      As we cannot be sure how all data sets will react,
                      you can pass in whatever sample size you want. Pass in -1
                      to mean entire validation set. Our experiments show that
                      not too many records are needed to get an accurate picture of
                      feature importance.
    :param sort: Whether to sort the resulting importances
    :param metric: Metric in the form of callable(model, X_valid, y_valid, sample_weights) to evaluate for,
                    if not set default's to model.score()
    :param sample_weights: set if a different weighting is required for the validation samples


    return: A data frame with Feature, Importance columns

    SAMPLE CODE

    rf = RandomForestRegressor(n_estimators=100, n_jobs=-1)
    X_train, y_train = ..., ...
    X_valid, y_valid = ..., ...
    rf.fit(X_train, y_train)
    imp = importances(rf, X_valid, y_valid)
    """
    def flatten(features):
        all_features = set()
        for sublist in features:
            if isinstance(sublist, str):
                all_features.add(sublist)
            else:
                for item in sublist:
                    all_features.add(item)
        return all_features

    if features is None:
        # each feature in its own group
        features = X_valid.columns.values
    else:
        req_feature_set = flatten(features)
        model_feature_set = set(X_valid.columns.values)
        # any features left over?
        other_feature_set = model_feature_set.difference(req_feature_set)
        if len(other_feature_set) > 0:
            # if leftovers, we need group together as single new feature
            features.append(list(other_feature_set))

    X_valid, y_valid, sample_weights = sample(X_valid, y_valid, n_samples, sample_weights=sample_weights)
    X_valid = X_valid.copy(deep=False)  # we're modifying columns

    if callable(metric):
        baseline = metric(model, X_valid, y_valid, sample_weights)
    else:
        baseline = model.score(X_valid, y_valid, sample_weights)

    imp = []
    for group in features:
        if isinstance(group, str):
            save = X_valid[group].copy()
            X_valid[group] = np.random.permutation(X_valid[group])
            if callable(metric):
                m = metric(model, X_valid, y_valid, sample_weights)
            else:
                m = model.score(X_valid, y_valid, sample_weights)
            X_valid[group] = save
        else:
            save = {}
            for col in group:
                save[col] = X_valid[col].copy()
            for col in group:
                X_valid[col] = np.random.permutation(X_valid[col])

            if callable(metric):
                m = metric(model, X_valid, y_valid, sample_weights)
            else:
                m = model.score(X_valid, y_valid, sample_weights)
            for col in group:
                X_valid[col] = save[col]
        imp.append(baseline - m)

    # Convert and groups/lists into string column names
    labels = []
    for col in features:
        if isinstance(col, list):
            labels.append('\n'.join(col))
        else:
            labels.append(col)

    I = pd.DataFrame(data={'Feature': labels, 'Importance': np.array(imp)})
    I = I.set_index('Feature')
    if sort:
        I = I.sort_values('Importance', ascending=False)
    return I


def sample(X_valid, y_valid, n_samples, sample_weights=None):
    if n_samples < 0: n_samples = len(X_valid)
    n_samples = min(n_samples, len(X_valid))
    if n_samples < len(X_valid):
        ix = np.random.choice(len(X_valid), n_samples)
        X_valid = X_valid.iloc[ix].copy(deep=False)  # shallow copy
        y_valid = y_valid.iloc[ix].copy(deep=False)
        if sample_weights is not None: sample_weights = sample_weights.iloc[ix].copy(deep=False)
    return X_valid, y_valid, sample_weights


def sample_rows(X, n_samples):
    if n_samples < 0: n_samples = len(X)
    n_samples = min(n_samples, len(X))
    if n_samples < len(X):
        ix = np.random.choice(len(X), n_samples)
        X = X.iloc[ix].copy(deep=False)  # shallow copy
    return X


def oob_importances(rf, X_train, y_train, n_samples=5000):
    """
    Compute permutation feature importances for scikit-learn
    RandomForestClassifier or RandomForestRegressor in arg rf.

    Given training X and y data, return a data frame with columns
    Feature and Importance sorted in reverse order by importance.
    The training data is needed to compute out of bag (OOB)
    model performance measures (accuracy or R^2). The model
    is not retrained.

    By default, sample up to 5000 observations to compute feature importances.

    return: A data frame with Feature, Importance columns

    SAMPLE CODE

    rf = RandomForestRegressor(n_estimators=100, n_jobs=-1, oob_score=True)
    X_train, y_train = ..., ...
    rf.fit(X_train, y_train)
    imp = oob_importances(rf, X_train, y_train)
    """
    if isinstance(rf, RandomForestClassifier):
        return permutation_importances(rf, X_train, y_train, oob_classifier_accuracy, n_samples)
    elif isinstance(rf, RandomForestRegressor):
        return permutation_importances(rf, X_train, y_train, oob_regression_r2_score, n_samples)
    return None


def cv_importances(model, X_train, y_train, k=3):
    """
    Compute permutation feature importances for scikit-learn models using
    k-fold cross-validation (default k=3).

    Given a Classifier or Regressor in model
    and training X and y data, return a data frame with columns
    Feature and Importance sorted in reverse order by importance.
    Cross-validation observations are taken from X_train, y_train.

    The model.score() method is called to measure accuracy drops.

    return: A data frame with Feature, Importance columns

    SAMPLE CODE

    rf = RandomForestRegressor(n_estimators=100, n_jobs=-1)
    X_train, y_train = ..., ...
    rf.fit(X_train, y_train)
    imp = cv_importances(rf, X_train, y_train)
    """
    def score(model):
        cvscore = cross_val_score(
            model,  # which model to use
            X_train, y_train,  # what training data to split up
            cv=k)  # number of folds/chunks
        return np.mean(cvscore)

    X_train = X_train.copy(deep=False)  # shallow copy
    baseline = score(model)
    imp = []
    for col in X_train.columns:
        save = X_train[col].copy()
        X_train[col] = np.random.permutation(X_train[col])
        m = score(model)
        X_train[col] = save
        imp.append(baseline - m)

    I = pd.DataFrame(data={'Feature': X_train.columns, 'Importance': np.array(imp)})
    I = I.set_index('Feature')
    I = I.sort_values('Importance', ascending=False)
    return I


def permutation_importances(rf, X_train, y_train, metric, n_samples=5000):
    imp = permutation_importances_raw(rf, X_train, y_train, metric, n_samples)
    I = pd.DataFrame(data={'Feature':X_train.columns, 'Importance':imp})
    I = I.set_index('Feature')
    I = I.sort_values('Importance', ascending=False)
    return I


def dropcol_importances(model, X_train, y_train, X_valid=None, y_valid=None, metric=None, sample_weights=None):
    """
    Compute drop-column feature importances for scikit-learn.

    Given a classifier or regression in model
    and training X and y data, return a data frame with columns
    Feature and Importance sorted in reverse order by importance.

    A clone of model is trained once to get the baseline score and then
    again, once per feature to compute the drop in either the model's .score() output
    or a custom metric callable in the form of metric(model, X_valid, y_valid).
    In case of a custom metric the X_valid and y_valid parameters should be set.

    return: A data frame with Feature, Importance columns

    SAMPLE CODE

    rf = RandomForestRegressor(n_estimators=100, n_jobs=-1)
    X_train, y_train = ..., ...
    rf.fit(X_train, y_train)
    imp = dropcol_importances(rf, X_train, y_train)
    """
    if X_valid is None: X_valid = X_train
    if y_valid is None: y_valid = y_train
    model_ = clone(model)
    model_.random_state = 999
    model_.fit(X_train, y_train)
    if callable(metric):
        baseline = metric(model_, X_valid, y_valid, sample_weights)
    else:
        baseline = model_.score(X_valid, y_valid, sample_weights)
    imp = []
    for col in X_train.columns:
        model_ = clone(model)
        model_.random_state = 999
        model_.fit(X_train.drop(col,axis=1), y_train)
        if callable(metric):
            s = metric(model_, X_valid.drop(col,axis=1), y_valid, sample_weights)
        else:
            s = model_.score(X_valid.drop(col,axis=1), y_valid, sample_weights)
        drop_in_score = baseline - s
        imp.append(drop_in_score)
    imp = np.array(imp)
    I = pd.DataFrame(data={'Feature':X_train.columns, 'Importance':imp})
    I = I.set_index('Feature')
    I = I.sort_values('Importance', ascending=False)
    return I


def oob_dropcol_importances(rf, X_train, y_train):
    """
    Compute drop-column feature importances for scikit-learn.

    Given a RandomForestClassifier or RandomForestRegressor in rf
    and training X and y data, return a data frame with columns
    Feature and Importance sorted in reverse order by importance.

    A clone of rf is trained once to get the baseline score and then
    again, once per feature to compute the drop in out of bag (OOB)
    score.

    return: A data frame with Feature, Importance columns

    SAMPLE CODE

    rf = RandomForestRegressor(n_estimators=100, n_jobs=-1, oob_score=True)
    X_train, y_train = ..., ...
    rf.fit(X_train, y_train)
    imp = oob_dropcol_importances(rf, X_train, y_train)
    """
    rf_ = clone(rf)
    rf_.random_state = 999
    rf_.oob_score = True
    rf_.fit(X_train, y_train)
    baseline = rf_.oob_score_
    imp = []
    for col in X_train.columns:
        rf_ = clone(rf)
        rf_.random_state = 999
        rf_.oob_score = True
        rf_.fit(X_train.drop(col, axis=1), y_train)
        drop_in_score = baseline - rf_.oob_score_
        imp.append(drop_in_score)
    imp = np.array(imp)
    I = pd.DataFrame(data={'Feature':X_train.columns, 'Importance':imp})
    I = I.set_index('Feature')
    I = I.sort_values('Importance', ascending=False)
    return I


def importances_raw(rf, X_train, y_train, n_samples=5000):
    if isinstance(rf, RandomForestClassifier):
        return permutation_importances_raw(rf, X_train, y_train, oob_classifier_accuracy, n_samples)
    elif isinstance(rf, RandomForestRegressor):
        return permutation_importances_raw(rf, X_train, y_train, oob_regression_r2_score, n_samples)
    return None


def permutation_importances_raw(rf, X_train, y_train, metric, n_samples=5000):
    """
    Return array of importances from pre-fit rf; metric is function
    that measures accuracy or R^2 or similar. This function
    works for regressors and classifiers.
    """
    X_sample, y_sample, _ = sample(X_train, y_train, n_samples)

    if not hasattr(rf, 'estimators_'):
        rf.fit(X_sample, y_sample)

    baseline = metric(rf, X_sample, y_sample)
    X_train = X_sample.copy(deep=False) # shallow copy
    y_train = y_sample
    imp = []
    for col in X_train.columns:
        save = X_train[col].copy()
        X_train[col] = np.random.permutation(X_train[col])
        m = metric(rf, X_train, y_train)
        X_train[col] = save
        drop_in_metric = baseline - m
        imp.append(drop_in_metric)
    return np.array(imp)


def _get_unsampled_indices(tree, n_samples):
    """
    An interface to get unsampled indices regardless of sklearn version.
    """
    if LooseVersion(sklearn.__version__) >= LooseVersion("0.24"):
        # Version 0.24 moved forest package name
        from sklearn.ensemble._forest import _get_n_samples_bootstrap
        n_samples_bootstrap = _get_n_samples_bootstrap(n_samples, n_samples)
        return _generate_unsampled_indices(tree.random_state, n_samples, n_samples_bootstrap)
    elif LooseVersion(sklearn.__version__) >= LooseVersion("0.22"):
        # Version 0.22 or newer uses 3 arguments.
        from sklearn.ensemble.forest import _get_n_samples_bootstrap
        n_samples_bootstrap = _get_n_samples_bootstrap(n_samples, n_samples)
        return _generate_unsampled_indices(tree.random_state, n_samples, n_samples_bootstrap)
    else:
        # Version 0.21 or older uses only two arguments.
        return _generate_unsampled_indices(tree.random_state, n_samples)


def oob_classifier_accuracy(rf, X_train, y_train):
    """
    Compute out-of-bag (OOB) accuracy for a scikit-learn random forest
    classifier. We learned the guts of scikit's RF from the BSD licensed
    code:

    https://github.com/scikit-learn/scikit-learn/blob/a24c8b46/sklearn/ensemble/forest.py#L425
    """
    X = X_train.values
    y = y_train.values

    n_samples = len(X)
    n_classes = len(np.unique(y))
    predictions = np.zeros((n_samples, n_classes))
    for tree in rf.estimators_:
        unsampled_indices = _get_unsampled_indices(tree, n_samples)
        tree_preds = tree.predict_proba(X[unsampled_indices, :])
        predictions[unsampled_indices] += tree_preds

    predicted_class_indexes = np.argmax(predictions, axis=1)
    predicted_classes = [rf.classes_[i] for i in predicted_class_indexes]

    oob_score = np.mean(y == predicted_classes)
    return oob_score


def oob_classifier_f1_score(rf, X_train, y_train):
    """
    Compute out-of-bag (OOB) f1 score for a scikit-learn random forest
    classifier. We learned the guts of scikit's RF from the BSD licensed
    code:

    https://github.com/scikit-learn/scikit-learn/blob/a24c8b46/sklearn/ensemble/forest.py#L425
    """
    X = X_train.values
    y = y_train.values

    n_samples = len(X)
    n_classes = len(np.unique(y))
    predictions = np.zeros((n_samples, n_classes))
    for tree in rf.estimators_:
        unsampled_indices = _get_unsampled_indices(tree, n_samples)
        tree_preds = tree.predict_proba(X[unsampled_indices, :])
        predictions[unsampled_indices] += tree_preds

    predicted_class_indexes = np.argmax(predictions, axis=1)
    predicted_classes = [rf.classes_[i] for i in predicted_class_indexes]

    oob_score = f1_score(y, predicted_classes, average='macro')
    return oob_score


def oob_regression_r2_score(rf, X_train, y_train):
    """
    Compute out-of-bag (OOB) R^2 for a scikit-learn random forest
    regressor. We learned the guts of scikit's RF from the BSD licensed
    code:

    https://github.com/scikit-learn/scikit-learn/blob/a24c8b46/sklearn/ensemble/forest.py#L702
    """
    X = X_train.values if isinstance(X_train, pd.DataFrame) else X_train
    y = y_train.values if isinstance(y_train, pd.Series) else y_train

    n_samples = len(X)
    predictions = np.zeros(n_samples)
    n_predictions = np.zeros(n_samples)
    for tree in rf.estimators_:
        unsampled_indices = _get_unsampled_indices(tree, n_samples)
        tree_preds = tree.predict(X[unsampled_indices, :])
        predictions[unsampled_indices] += tree_preds
        n_predictions[unsampled_indices] += 1

    if (n_predictions == 0).any():
        warnings.warn("Too few trees; some variables do not have OOB scores.")
        n_predictions[n_predictions == 0] = 1

    predictions /= n_predictions

    oob_score = r2_score(y, predictions)
    return oob_score


def stemplot_importances(df_importances,
                         yrot=0,
                         label_fontsize=10,
                         width=4,
                         minheight=1.5,
                         vscale=1.0,
                         imp_range=(-.002, .15),
                         color='#375FA5',
                         bgcolor=None,  # seaborn uses '#F1F8FE'
                         xtick_precision=2,
                         title=None):
    GREY = '#444443'
    I = df_importances
    unit = 1

    imp = I.Importance.values
    mindrop = np.min(imp)
    maxdrop = np.max(imp)
    imp_padding = 0.002
    imp_range = (min(imp_range[0], mindrop - imp_padding), max(imp_range[1], maxdrop))

    barcounts = np.array([f.count('\n')+1 for f in I.index])
    N = np.sum(barcounts)
    ymax = N * unit
    # print(f"barcounts {barcounts}, N={N}, ymax={ymax}")
    height = max(minheight, ymax * .27 * vscale)

    plt.close()
    fig = plt.figure(figsize=(width,height))
    ax = plt.gca()
    ax.set_xlim(*imp_range)
    ax.set_ylim(0,ymax)
    ax.spines['top'].set_linewidth(.3)
    ax.spines['right'].set_linewidth(.3)
    ax.spines['left'].set_linewidth(.3)
    ax.spines['bottom'].set_linewidth(.3)
    if bgcolor:
        ax.set_facecolor(bgcolor)

    yloc = []
    y = barcounts[0]*unit / 2
    yloc.append(y)
    for i in range(1,len(barcounts)):
        wprev = barcounts[i-1]
        w = barcounts[i]
        y += (wprev + w)/2 * unit
        yloc.append(y)
    yloc = np.array(yloc)
    ax.xaxis.set_major_formatter(FormatStrFormatter(f'%.{xtick_precision}f'))
    ax.set_xticks([maxdrop, imp_range[1]])
    ax.tick_params(labelsize=label_fontsize, labelcolor=GREY)
    ax.invert_yaxis()  # labels read top-to-bottom
    if title:
        ax.set_title(title, fontsize=label_fontsize+1, fontname="Arial", color=GREY)

    plt.hlines(y=yloc, xmin=imp_range[0], xmax=imp, lw=barcounts*1.2, color=color)
    for i in range(len(I.index)):
        plt.plot(imp[i], yloc[i], "o", color=color, markersize=barcounts[i]+2)
    ax.set_yticks(yloc)
    ax.set_yticklabels(I.index, fontdict={'verticalalignment': 'center'})
    plt.tick_params(
        pad=0,
        axis='y',
        which='both',
        left=False)

    # rotate y-ticks
    if yrot is not None:
        plt.yticks(rotation=yrot)

    plt.tight_layout()

    return PimpViz()


def plot_importances(df_importances,
                     yrot=0,
                     label_fontsize=10,
                     width=4,
                     minheight=1.5,
                     vscale=1,
                     imp_range=(-.002, .15),
                     color='#D9E6F5',
                     bgcolor=None,  # seaborn uses '#F1F8FE'
                     xtick_precision=2,
                     title=None,
                     ax=None):
    """
    Given an array or data frame of importances, plot a horizontal bar chart
    showing the importance values.

    :param df_importances: A data frame with Feature, Importance columns
    :type df_importances: pd.DataFrame
    :param width: Figure width in default units (inches I think). Height determined
                  by number of features.
    :type width: int
    :param minheight: Minimum plot height in default matplotlib units (inches?)
    :type minheight: float
    :param vscale: Scale vertical plot (default .25) to make it taller
    :type vscale: float
    :param label_fontsize: Font size for feature names and importance values
    :type label_fontsize: int
    :param yrot: Degrees to rotate feature (Y axis) labels
    :type yrot: int
    :param label_fontsize:  The font size for the column names and x ticks
    :type label_fontsize:  int
    :param scalefig: Scale width and height of image (widthscale,heightscale)
    :type scalefig: 2-tuple of floats
    :param xtick_precision: How many digits after decimal for importance values.
    :type xtick_precision: int
    :param xtick_precision: Title of plot; set to None to avoid.
    :type xtick_precision: string
    :param ax: Matplotlib "axis" to plot into
    :return: None

    SAMPLE CODE

    rf = RandomForestRegressor(n_estimators=100, n_jobs=-1, oob_score=True)
    X_train, y_train = ..., ...
    rf.fit(X_train, y_train)
    imp = importances(rf, X_test, y_test)
    viz = plot_importances(imp)
    viz.save('file.svg')
    viz.save('file.pdf')
    viz.view() # or just viz in notebook
    """
    I = df_importances
    unit = 1
    ypadding = .1

    imp = I.Importance.values
    mindrop = np.min(imp)
    maxdrop = np.max(imp)
    imp_padding = 0.002
    imp_range = (min(imp_range[0], mindrop - imp_padding), max(imp_range[1], maxdrop + imp_padding))

    barcounts = np.array([f.count('\n')+1 for f in I.index])
    N = np.sum(barcounts)
    ymax = N * unit + len(I.index) * ypadding + ypadding
    # print(f"barcounts {barcounts}, N={N}, ymax={ymax}")
    height = max(minheight, ymax * .2 * vscale)

    if ax is None:
        plt.close()
        fig, ax = plt.subplots(1,1,figsize=(width,height))
    ax.set_xlim(*imp_range)
    ax.set_ylim(0,ymax)
    ax.spines['top'].set_linewidth(.3)
    ax.spines['right'].set_linewidth(.3)
    ax.spines['left'].set_linewidth(.3)
    ax.spines['bottom'].set_linewidth(.3)
    if bgcolor:
        ax.set_facecolor(bgcolor)

    yloc = []
    y = barcounts[0]*unit / 2 + ypadding
    yloc.append(y)
    for i in range(1,len(barcounts)):
        wprev = barcounts[i-1]
        w = barcounts[i]
        y += (wprev + w)/2 * unit + ypadding
        yloc.append(y)
    yloc = np.array(yloc)
    ax.xaxis.set_major_formatter(FormatStrFormatter(f'%.{xtick_precision}f'))
    # too close to show both max and right edge?
    if maxdrop/imp_range[1] > 0.9 or maxdrop < 0.02:
        ax.set_xticks([0, imp_range[1]])
    else:
        ax.set_xticks([0, maxdrop, imp_range[1]])
    ax.tick_params(labelsize=label_fontsize, labelcolor=GREY)
    ax.invert_yaxis()  # labels read top-to-bottom
    if title:
        ax.set_title(title, fontsize=label_fontsize+1, fontname="Arial", color=GREY)

    barcontainer = ax.barh(y=yloc, width=imp,
                           height=barcounts*unit,
                           tick_label=I.index,
                           color=color, align='center')

    # Alter appearance of each bar
    for rect in barcontainer.patches:
            rect.set_linewidth(.5)
            rect.set_edgecolor(GREY)

    # rotate y-ticks
    if yrot is not None:
        ax.tick_params(labelrotation=yrot)

    return PimpViz()


def oob_dependences(rf, X_train, n_samples=5000):
    """
    Given a random forest model, rf, and training observation independent
    variables in X_train (a dataframe), compute the OOB R^2 score using each var
    as a dependent variable. We retrain rf for each var.    Only numeric columns are considered.

    By default, sample up to 5000 observations to compute feature dependencies.

    :return: Return a DataFrame with Feature/Dependence values for each variable. Feature is the dataframe index.
    """
    numcols = [col for col in X_train if is_numeric_dtype(X_train[col])]

    X_train = sample_rows(X_train, n_samples)

    df_dep = pd.DataFrame(columns=['Feature','Dependence'])
    df_dep = df_dep.set_index('Feature')
    for col in numcols:
        X, y = X_train.drop(col, axis=1), X_train[col]
        rf.fit(X, y)
        df_dep.loc[col] = rf.oob_score_
    df_dep = df_dep.sort_values('Dependence', ascending=False)
    return df_dep


def feature_dependence_matrix(X_train,
                              rfrmodel=RandomForestRegressor(n_estimators=50, oob_score=True),
                              rfcmodel=RandomForestClassifier(n_estimators=50, oob_score=True),
                              cat_count=20,
                              zero=0.001,
                              sort_by_dependence=False,
                              n_samples=5000):
    """
    Given training observation independent variables in X_train (a dataframe),
    compute the feature importance using each var as a dependent variable using
    a RandomForestRegressor or RandomForestClassifier. A RandomForestClassifer is 
    used when the number of the unique values for the dependent variable is less or 
    equal to the cat_count arg. We retrain a random forest for each var as target 
    using the others as independent vars. Only numeric columns are considered.

    By default, sample up to 5000 observations to compute feature dependencies.

    If feature importance is less than zero arg, force to 0. Force all negatives to 0.0.
    Clip to 1.0 max. (Some importances could come back > 1.0 because removing that
    feature sends R^2 very negative.)

    :return: a non-symmetric data frame with the dependence matrix where each row is the importance of each var to the row's var used as a model target.
    """
    numeric_cols = [col for col in X_train if is_numeric_dtype(X_train[col])]

    cat_cols = [col for col in numeric_cols if X_train[col].value_counts().count() <= cat_count]
    cat_cols_le = [col for col in cat_cols if X_train[col].dtypes == 'float' ]
    for col in cat_cols_le:
        le = LabelEncoder()
        X_train[col] = le.fit_transform(X_train[col])

    X_train = sample_rows(X_train, n_samples)

    df_dep = pd.DataFrame(index=X_train.columns, columns=['Dependence']+X_train.columns.tolist())
    for i,col in enumerate(numeric_cols):
        X, y = X_train.drop(col, axis=1), X_train[col]
        if col in cat_cols:
            rf = clone(rfcmodel)
            rf.fit(X,y)
            imp = permutation_importances_raw(rf, X, y, oob_classifier_f1_score, n_samples)
        else:
            rf = clone(rfrmodel)
            rf.fit(X,y)
            imp = permutation_importances_raw(rf, X, y, oob_regression_r2_score, n_samples)
        """
        Some RandomForestRegressor importances could come back > 1.0 because removing
        that feature sends R^2 very negative. Clip them at 1.0.  Also, features with 
        negative importance means that taking them out helps predict but we don't care
        about that here. We want to know which features are collinear/predictive. Clip
        at 0.0.
        """
        imp = np.clip(imp, a_min=0.0, a_max=1.0)
        imp[imp<zero] = 0.0
        imp = np.insert(imp, i, 1.0)
        df_dep.iloc[i] = np.insert(imp, 0, rf.oob_score_) # add overall dependence

    if sort_by_dependence:
        return df_dep.sort_values('Dependence', ascending=False)
    return df_dep


def plot_dependence_heatmap(D,
                            color_threshold=0.6,
                            threshold=0.03,
                            cmap=None,
                            figsize=None,
                            value_fontsize=8,
                            label_fontsize=9,
                            precision=2,
                            xrot=70,
                            grid=True):
    depdata = D.values.astype(float)

    ncols, nrows = depdata.shape
    if figsize:
        fig = plt.figure(figsize=figsize)
    colnames = list(D.columns.values)
    colnames[0] = "$\\bf "+colnames[0]+"$" # bold Dependence word
    plt.xticks(range(len(colnames)), colnames, rotation=xrot, horizontalalignment='right',
               fontsize=label_fontsize, color=GREY)
    plt.yticks(range(len(colnames[1:])), colnames[1:], verticalalignment='center',
               fontsize=label_fontsize, color=GREY)
    if cmap is None:
        cw = plt.get_cmap('coolwarm')
        cmap = ListedColormap([cw(x) for x in np.arange(color_threshold, .85, 0.01)])
    elif isinstance(cmap, str):
        cmap = plt.get_cmap(cmap)
    cm = copy(cmap)
    cm.set_under(color='white')

    for x in range(ncols):
        for y in range(nrows):
            if (x+1) == y or depdata[x,y]<threshold:
                depdata[x,y] = 0

    if grid:
        plt.grid(True, which='major', alpha=.25)

    im = plt.imshow(depdata, cmap=cm, vmin=color_threshold, vmax=1.0, aspect='equal')
    cb = plt.colorbar(im,
                      fraction=0.046,
                      pad=0.04,
                      ticks=[color_threshold,color_threshold+(1-color_threshold)/2,1.0])
    cb.ax.tick_params(labelsize=label_fontsize, labelcolor=GREY, pad=0)
    cb.outline.set_edgecolor('white')

    plt.axvline(x=.5, lw=1, color=GREY)

    for x in range(ncols):
        for y in range(nrows):
            if (x+1) == y:
                plt.annotate('x', xy=(y, x),
                             horizontalalignment='center',
                             verticalalignment='center',
                             fontsize=value_fontsize, color=GREY)
            if (x+1) != y and not np.isclose(round(depdata[x, y],precision), 0.0):
                plt.annotate(myround(depdata[x, y], precision), xy=(y, x),
                             horizontalalignment='center',
                             verticalalignment='center',
                             fontsize=value_fontsize, color=GREY)
    plt.tick_params(pad=0, axis='x', which='both')

    ax = plt.gca()
    ax.spines['top'].set_linewidth(.3)
    ax.spines['right'].set_linewidth(.3)
    ax.spines['left'].set_linewidth(1)
    ax.spines['left'].set_edgecolor(GREY)
    ax.spines['bottom'].set_linewidth(.3)

    plt.tight_layout()
    return PimpViz()


def get_feature_corr(df, method="spearman"):
    if isinstance(df, pd.DataFrame):
        result = df.corr(method=method).values
    elif callable(method):
        result = method(df)
    elif method == "spearman":
        result = stats.spearmanr(df).correlation
    elif method == "pearson":
        result = np.corrcoef(df)
    else:
        raise ValueError("unsupported correlation method")
    return result


def feature_corr_matrix(df, method="spearman"):
    """
    Return the Spearman's rank-order correlation (or another method) between all pairs
    of features as a matrix with feature names as index and column names.
    The diagonal will be all 1.0 as features are self correlated.

    Spearman's correlation is the same thing as converting two variables
    to rank values and then running a standard Pearson's correlation
    on those ranked variables. Spearman's is nonparametric and does not
    assume a linear relationship between the variables; it looks for
    monotonic relationships.

    :param df: dataframe containing features as columns, and without the target variable.
    :param method: A string ("spearman", "pearson") or a callable function.
    :return: a data frame with the correlation matrix
    """
    corr = np.round(get_feature_corr(df, method=method), 4)
    df_corr = pd.DataFrame(data=corr, index=df.columns, columns=df.columns)
    return df_corr


def plot_corr_heatmap(df,
                      color_threshold=0.6,
                      cmap=None,
                      figsize=None,
                      value_fontsize=8,
                      label_fontsize=9,
                      precision=2,
                      xrot=80,
                      method="spearman"):
    """
    Display the feature spearman's correlation matrix as a heatmap with
    any abs(value)>color_threshold appearing with background color.

    Spearman's correlation is the same thing as converting two variables
    to rank values and then running a standard Pearson's correlation
    on those ranked variables. Spearman's is nonparametric and does not
    assume a linear relationship between the variables; it looks for
    monotonic relationships.

    SAMPLE CODE

    from rfpimp import plot_corr_heatmap
    viz = plot_corr_heatmap(df_train, save='/tmp/corrheatmap.svg',
                      figsize=(7,5), label_fontsize=13, value_fontsize=11)
    viz.view() # or just viz in notebook
    """
    corr = get_feature_corr(df, method=method)
    if len(corr.shape) == 0:
        corr = np.array([[1.0, corr],
                         [corr, 1.0]])

    filtered = copy(corr)
    filtered = np.abs(filtered)  # work with abs but display negatives later
    mask = np.ones_like(corr)
    filtered[np.tril_indices_from(mask)] = -9999

    if cmap is None:
        cw = plt.get_cmap('coolwarm')
        cmap = ListedColormap([cw(x) for x in np.arange(color_threshold, .85, 0.01)])
    elif isinstance(cmap, str):
        cmap = plt.get_cmap(cmap)
    cm = copy(cmap)
    cm.set_under(color='white')

    if figsize:
        plt.figure(figsize=figsize)
    im = plt.imshow(filtered, cmap=cm, vmin=color_threshold, vmax=1, aspect='equal')

    width, height = filtered.shape
    for x in range(width):
        for y in range(height):
            if x == y:
                plt.annotate('x', xy=(y, x),
                             horizontalalignment='center',
                             verticalalignment='center',
                             fontsize=value_fontsize, color=GREY)
            if x < y:
                plt.annotate(myround(corr[x, y], precision), xy=(y, x),
                             horizontalalignment='center',
                             verticalalignment='center',
                             fontsize=value_fontsize, color=GREY)

    cb = plt.colorbar(im, fraction=0.046, pad=0.04, ticks=[color_threshold, color_threshold + (1 - color_threshold) / 2, 1.0])
    cb.ax.tick_params(labelsize=label_fontsize, labelcolor=GREY, )
    cb.outline.set_edgecolor('white')
    plt.xticks(range(width), df.columns, rotation=xrot, horizontalalignment='right',
               fontsize=label_fontsize, color=GREY)
    plt.yticks(range(width), df.columns, verticalalignment='center',
               fontsize=label_fontsize, color=GREY)

    ax = plt.gca()
    ax.spines['top'].set_linewidth(.3)
    ax.spines['right'].set_linewidth(.3)
    ax.spines['left'].set_linewidth(.3)
    ax.spines['bottom'].set_linewidth(.3)

    plt.tight_layout()
    return PimpViz()


def rfnnodes(rf):
    """Return the total number of decision and leaf nodes in all trees of the forest."""
    return sum(t.tree_.node_count for t in rf.estimators_)


def dectree_max_depth(tree):
    """
    Return the max depth of this tree in terms of how many nodes; a single
    root node gives height 1.
    """
    children_left = tree.children_left
    children_right = tree.children_right

    def walk(node_id):
        if (children_left[node_id] != children_right[node_id]): # decision node
            left_max = 1 + walk(children_left[node_id])
            right_max = 1 + walk(children_right[node_id])
            return max(left_max, right_max)
        else:  # leaf
            return 1

    root_node_id = 0
    return walk(root_node_id)


def rfmaxdepths(rf):
    """
    Return the max depth of all trees in rf forest in terms of how many nodes
    (a single root node for a single tree gives height 1)
    """
    return [dectree_max_depth(t.tree_) for t in rf.estimators_]


def jeremy_trick_RF_sample_size(n):
    if LooseVersion(sklearn.__version__) >= LooseVersion("0.24"):
        from sklearn.ensemble import _forest as forest
        forest._generate_sample_indices = \
            (lambda rs, n_samples, _:
             forest.check_random_state(rs).randint(0, n_samples, n))
    else:
        from sklearn.ensemble import forest
        forest._generate_sample_indices = \
            (lambda rs, n_samples: forest.check_random_state(rs).randint(0, n_samples, n))

def jeremy_trick_reset_RF_sample_size():
    if LooseVersion(sklearn.__version__) >= LooseVersion("0.24"):
        from sklearn.ensemble import _forest as forest
        forest._generate_sample_indices = (lambda rs, n_samples:
            forest.check_random_state(rs).randint(0, n_samples, n_samples))
    else:
        from sklearn.ensemble import forest
        forest._generate_sample_indices = (lambda rs, n_samples:
            forest.check_random_state(rs).randint(0, n_samples, n_samples))

def myround(v,ndigits=2):
    if np.isclose(v, 0.0):
        return "0"
    return format(v, '.' + str(ndigits) + 'f')<|MERGE_RESOLUTION|>--- conflicted
+++ resolved
@@ -7,17 +7,14 @@
 Kerem Turgutlu, https://www.linkedin.com/in/kerem-turgutlu-12906b65
 """
 
-from distutils.version import LooseVersion
 import pandas as pd
 import numpy as np
 import matplotlib.pyplot as plt
 import sklearn
 from sklearn.ensemble import RandomForestClassifier
 from sklearn.ensemble import RandomForestRegressor
-<<<<<<< HEAD
-from sklearn.ensemble._forest import _generate_unsampled_indices
-=======
-
+
+from distutils.version import LooseVersion
 if LooseVersion(sklearn.__version__) >= LooseVersion("0.24"):
     # In sklearn version 0.24, forest module changed to be private.
     from sklearn.ensemble._forest import _generate_unsampled_indices
@@ -27,7 +24,6 @@
     from sklearn.ensemble.forest import _generate_unsampled_indices
     from sklearn.ensemble import forest
 
->>>>>>> bd20fc05
 from sklearn.model_selection import cross_val_score
 from sklearn.base import clone
 from sklearn.metrics import r2_score
@@ -42,7 +38,6 @@
 import tempfile
 from os import getpid, makedirs
 from mpl_toolkits.axes_grid1 import make_axes_locatable
-
 
 GREY = '#444443'
 
@@ -1027,24 +1022,16 @@
 
 def jeremy_trick_RF_sample_size(n):
     if LooseVersion(sklearn.__version__) >= LooseVersion("0.24"):
-        from sklearn.ensemble import _forest as forest
         forest._generate_sample_indices = \
             (lambda rs, n_samples, _:
              forest.check_random_state(rs).randint(0, n_samples, n))
     else:
-        from sklearn.ensemble import forest
         forest._generate_sample_indices = \
             (lambda rs, n_samples: forest.check_random_state(rs).randint(0, n_samples, n))
 
 def jeremy_trick_reset_RF_sample_size():
-    if LooseVersion(sklearn.__version__) >= LooseVersion("0.24"):
-        from sklearn.ensemble import _forest as forest
-        forest._generate_sample_indices = (lambda rs, n_samples:
-            forest.check_random_state(rs).randint(0, n_samples, n_samples))
-    else:
-        from sklearn.ensemble import forest
-        forest._generate_sample_indices = (lambda rs, n_samples:
-            forest.check_random_state(rs).randint(0, n_samples, n_samples))
+    forest._generate_sample_indices = (lambda rs, n_samples:
+        forest.check_random_state(rs).randint(0, n_samples, n_samples))
 
 def myround(v,ndigits=2):
     if np.isclose(v, 0.0):
